// Copyright (c) Jupyter Development Team.
// Distributed under the terms of the Modified BSD License.

import { PageConfig, URLExt } from '@jupyterlab/coreutils';

import { JupyterLiteServer, JupyterLiteServerPlugin } from '@jupyterlite/server';

import { IKernel, IKernelSpecs } from '@jupyterlite/kernel';

import { PyoliteKernel } from '@jupyterlite/pyolite-kernel';

/**
 * The default CDN fallback for Pyodide
 */
const PYODIDE_CDN_URL = 'https://cdn.jsdelivr.net/pyodide/v0.18.1/full/pyodide.js';

/**
 * A plugin to register the Pyodide kernel.
 */
const kernel: JupyterLiteServerPlugin<void> = {
  id: '@jupyterlite/pyolite-kernel-extension:kernel',
  autoStart: true,
  requires: [IKernelSpecs],
  activate: (app: JupyterLiteServer, kernelspecs: IKernelSpecs) => {
    const url = PageConfig.getOption('pyodideUrl') || PYODIDE_CDN_URL;
<<<<<<< HEAD
    const pyodideUrl = URLExt.parse(url).href;
    const rawPipUrls = JSON.parse(PageConfig.getOption('micropipUrls') || '[]');
    const micropipUrls = rawPipUrls.map((pipUrl: string) => URLExt.parse(pipUrl).href);
=======
    const pyodideUrl = URLExt.isLocal(url)
      ? URLExt.join(window.location.origin, url)
      : url;
    const baseUrl = PageConfig.getBaseUrl();

>>>>>>> 651b7c50
    kernelspecs.register({
      spec: {
        name: 'python',
        display_name: 'Pyolite',
        language: 'python',
        argv: [],
        spec: {
          argv: [],
          env: {},
          display_name: 'Pyolite',
          language: 'python',
          interrupt_mode: 'message',
          metadata: {}
        },
        resources: {
          'logo-32x32': 'TODO',
          'logo-64x64': URLExt.join(baseUrl, '/kernelspecs/python.png')
        }
      },
      create: async (options: IKernel.IOptions): Promise<IKernel> => {
        return new PyoliteKernel({
          ...options,
          pyodideUrl,
          micropipUrls
        });
      }
    });
  }
};

const plugins: JupyterLiteServerPlugin<any>[] = [kernel];

export default plugins;<|MERGE_RESOLUTION|>--- conflicted
+++ resolved
@@ -22,18 +22,12 @@
   autoStart: true,
   requires: [IKernelSpecs],
   activate: (app: JupyterLiteServer, kernelspecs: IKernelSpecs) => {
+    const baseUrl = PageConfig.getBaseUrl();
     const url = PageConfig.getOption('pyodideUrl') || PYODIDE_CDN_URL;
-<<<<<<< HEAD
     const pyodideUrl = URLExt.parse(url).href;
     const rawPipUrls = JSON.parse(PageConfig.getOption('micropipUrls') || '[]');
     const micropipUrls = rawPipUrls.map((pipUrl: string) => URLExt.parse(pipUrl).href);
-=======
-    const pyodideUrl = URLExt.isLocal(url)
-      ? URLExt.join(window.location.origin, url)
-      : url;
-    const baseUrl = PageConfig.getBaseUrl();
 
->>>>>>> 651b7c50
     kernelspecs.register({
       spec: {
         name: 'python',
