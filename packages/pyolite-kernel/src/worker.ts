--- conflicted
+++ resolved
@@ -9,21 +9,21 @@
 let interpreter: any;
 // eslint-disable-next-line
 // @ts-ignore: breaks typedoc
-<<<<<<< HEAD
+
 let pyodide: any;
 
-=======
 let stdout_stream: any;
 // eslint-disable-next-line
 // @ts-ignore: breaks typedoc
 let stderr_stream: any;
->>>>>>> a1382bb7
+
 /**
  * Load Pyodided and initialize the interpreter.
  */
 async function loadPyodideAndPackages() {
   // new in 0.17.0 indexURL must be provided
   pyodide = await loadPyodide({ indexURL });
+  await pyodide.loadPackage(['micropip']);
   await pyodide.loadPackage(['matplotlib']);
   await pyodide.runPythonAsync(`
     import micropip
